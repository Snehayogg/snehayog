import 'package:flutter/material.dart';
import 'package:shared_preferences/shared_preferences.dart';
import 'package:provider/provider.dart';
import 'dart:convert';
import 'package:vayu/config/app_config.dart';
import 'package:vayu/controller/google_sign_in_controller.dart';
import 'package:vayu/services/ad_service.dart';
import 'package:vayu/services/authservices.dart';
import 'package:vayu/services/video_service.dart';
import 'package:vayu/model/video_model.dart';
import 'package:vayu/services/ad_impression_service.dart';
import 'package:vayu/services/earnings_service.dart';
import 'package:vayu/services/logout_service.dart';
import 'package:vayu/utils/app_logger.dart';

// Lightweight holder for per-video stats used in the breakdown list
class _VideoStats {
  final double earnings;
  final int adViews;
  const _VideoStats(this.earnings, this.adViews);
}

class CreatorRevenueScreen extends StatefulWidget {
  const CreatorRevenueScreen({super.key});

  @override
  State<CreatorRevenueScreen> createState() => _CreatorRevenueScreenState();
}

class _CreatorRevenueScreenState extends State<CreatorRevenueScreen> {
  final AdService _adService = AdService();
  final AuthService _authService = AuthService();
  final VideoService _videoService = VideoService();
  final AdImpressionService _adImpressionService = AdImpressionService();

  Map<String, dynamic>? _revenueData;
  List<VideoModel> _userVideos = [];
  final Map<String, double> _videoRevenueMap = {};
  final Map<String, _VideoStats> _videoStatsMap = {};
  double _totalRevenue = 0.0;
  double _grossRevenue = 0.0;
  bool _isLoading = true;
  String? _errorMessage;
  int _currentMonthViews = 0;
  int _allTimeViews = 0;
  DateTime? _currentViewCycleStart;
  DateTime? _nextViewResetDate;
  bool _isMonthlyViewsLoading = true;

  @override
  void initState() {
    super.initState();
    _loadRevenueData();
  }

  Future<void> _loadRevenueData({bool forceRefresh = false}) async {
    setState(() {
      _isLoading = true;
      _errorMessage = null;
    });

    try {
      // Load user videos first
      final userData = await _authService.getUserData();
      if (userData case final Map<String, dynamic> rawUserMap) {
        final userMap = Map<String, dynamic>.from(rawUserMap);
        // **FIXED: Use googleId instead of id - backend expects googleId**
        final userId = (userMap['googleId'] ?? userMap['id'] ?? '').toString();

        if (userId.isEmpty) {
          throw Exception('User ID not found. Please sign in again.');
        }

        AppLogger.log(
            '🔍 CreatorRevenueScreen: Loading videos for userId: $userId');
        final videosFuture = _videoService.getUserVideos(userId);

        // **MONTH RESET: Check if cache is from different month - always force refresh**
        final now = DateTime.now();
        final prefs = await SharedPreferences.getInstance();
        final timestampKey = 'earnings_cache_timestamp_$userId';
        final cachedTimestamp = prefs.getInt(timestampKey);

        if (cachedTimestamp != null) {
          final cacheTime =
              DateTime.fromMillisecondsSinceEpoch(cachedTimestamp);
          // **FIX: Force refresh if month changed (not just day 1)**
          if (cacheTime.month != now.month || cacheTime.year != now.year) {
            AppLogger.log(
                '🔄 CreatorRevenueScreen: Month changed - forcing fresh earnings calculation');
            forceRefresh = true;
            // Clear earnings cache when month changes
            await prefs.remove('earnings_cache_$userId');
            await prefs.remove(timestampKey);
            AppLogger.log(
                '🧹 CreatorRevenueScreen: Cleared earnings cache (month changed)');
          }
        }

        // **MONTH RESET: Also check if it's the 1st of the month - always force refresh**
        if (now.day == 1) {
          AppLogger.log(
              '🔄 CreatorRevenueScreen: Month start detected - forcing fresh earnings calculation');
          forceRefresh = true;
          await prefs.remove('earnings_cache_$userId');
          await prefs.remove(timestampKey);
          AppLogger.log(
              '🧹 CreatorRevenueScreen: Cleared earnings cache at month start');
        }

        // **NEW: Try to load cached earnings data first (unless force refresh)**
        Map<String, dynamic>? revenueData;
        if (!forceRefresh) {
          revenueData = await _loadCachedEarningsData(userId);
          if (revenueData != null) {
            AppLogger.log('⚡ CreatorRevenueScreen: Using cached earnings data');
          }
        }

        final videos = await videosFuture;
        if (!mounted) return;
        setState(() {
          _userVideos = videos;
        });

        // Calculate revenue for all videos
        await _calculateTotalRevenue(userMap);

        // **CACHE-FIRST: Use cached data if available, otherwise fetch from server**
        if (revenueData == null) {
          final revenueSummaryFuture = _adService.getCreatorRevenueSummary();
          revenueData = await revenueSummaryFuture;

          // **NEW: Cache the fetched earnings data**
          await _cacheEarningsData(revenueData, userId);
        }

        if (!mounted) return;

        // **DEBUG: Log revenue data to verify API response**
<<<<<<< HEAD
        final apiThisMonth =
            (revenueData['thisMonth'] as num?)?.toDouble() ?? 0.0;
        final apiLastMonth =
            (revenueData['lastMonth'] as num?)?.toDouble() ?? 0.0;

        AppLogger.log(
            '💰 CreatorRevenueScreen: Revenue data received - thisMonth: ₹${apiThisMonth.toStringAsFixed(2)}, lastMonth: ₹${apiLastMonth.toStringAsFixed(2)}');
        AppLogger.log(
=======
        final apiThisMonth = (revenueData['thisMonth'] as num?)?.toDouble() ?? 0.0;
        final apiLastMonth = (revenueData['lastMonth'] as num?)?.toDouble() ?? 0.0;
        
        AppLogger.log(
            '💰 CreatorRevenueScreen: Revenue data received - thisMonth: ₹${apiThisMonth.toStringAsFixed(2)}, lastMonth: ₹${apiLastMonth.toStringAsFixed(2)}');
        AppLogger.log(
>>>>>>> 0ebfb1a4
            '💰 CreatorRevenueScreen: Frontend calculated revenue: ₹${_totalRevenue.toStringAsFixed(2)}');

        // **FIX: If backend returns 0 but frontend calculation has revenue, use frontend as fallback**
        // This handles cases where backend API might not have accurate data but frontend calculation does
        if (apiThisMonth == 0.0 && _totalRevenue > 0.0) {
          AppLogger.log(
              '⚠️ CreatorRevenueScreen: Backend returned thisMonth=0 but frontend calculated ₹${_totalRevenue.toStringAsFixed(2)} - using frontend calculation as fallback');
          // Update revenueData with frontend calculated value
          revenueData['thisMonth'] = _totalRevenue;
          revenueData['lastMonth'] = apiLastMonth; // Keep lastMonth from API
        }

        setState(() {
          _revenueData = revenueData;
          _isLoading = false;
        });

        // **BACKGROUND: Refresh earnings data in background if using cache**
        if (!forceRefresh) {
          Future.microtask(() async {
            try {
              final freshRevenueData =
                  await _adService.getCreatorRevenueSummary();
              if (mounted) {
                await _cacheEarningsData(freshRevenueData, userId);
                if (mounted) {
                  setState(() {
                    _revenueData = freshRevenueData;
                  });
                  AppLogger.log(
                      '✅ CreatorRevenueScreen: Earnings data refreshed in background');
                }
              }
            } catch (e) {
              AppLogger.log(
                  '⚠️ CreatorRevenueScreen: Error refreshing earnings in background: $e');
              // Don't show error - background refresh is optional
            }
          });
        }
        return;
      }

      setState(() {
        _isLoading = false;
      });
    } catch (e) {
      AppLogger.log('❌ CreatorRevenueScreen: Error loading revenue data: $e');

      // **FIXED: Better error handling for authentication errors**
      String errorMessage = 'Error loading revenue data: $e';
      if (e.toString().contains('401') ||
          e.toString().contains('Unauthorized')) {
        errorMessage =
            'Please sign in again to view your revenue. Your session may have expired.';
      } else if (e.toString().contains('Authentication token not found') ||
          e.toString().contains('token not found')) {
        errorMessage =
            'Authentication token not found. Please sign in again to view your revenue.';
      } else if (e.toString().contains('Failed to fetch user videos')) {
        errorMessage =
            'Unable to load your videos. Please check your connection and try again.';
      }

      setState(() {
        _errorMessage = errorMessage;
        _isLoading = false;
      });
    }
  }

  /// **FIXED: Load cached earnings with month validation**
  Future<Map<String, dynamic>?> _loadCachedEarningsData(String userId) async {
    try {
      final prefs = await SharedPreferences.getInstance();
      final cacheKey = 'earnings_cache_$userId';
      final timestampKey = 'earnings_cache_timestamp_$userId';
      final oldMonthKey =
          'earnings_cache_month_$userId'; // **OLD KEY - clean up if exists**

      final cachedDataJson = prefs.getString(cacheKey);
      final cachedTimestamp = prefs.getInt(timestampKey);

      // **CLEANUP: Remove old month key if it exists (from previous code version)**
      if (prefs.containsKey(oldMonthKey)) {
        await prefs.remove(oldMonthKey);
        AppLogger.log('🧹 CreatorRevenueScreen: Removed old month key');
      }

      if (cachedTimestamp != null && cachedDataJson != null) {
        final cacheTime = DateTime.fromMillisecondsSinceEpoch(cachedTimestamp);
        final now = DateTime.now();
        final age = now.difference(cacheTime);

        // **MONTH CHECK: If cache is from different month, invalidate it**
        if (cacheTime.month != now.month || cacheTime.year != now.year) {
          AppLogger.log(
              '🔄 CreatorRevenueScreen: Earnings cache is from different month (${cacheTime.month}/${cacheTime.year} vs ${now.month}/${now.year}) - invalidating');
          await prefs.remove(cacheKey);
          await prefs.remove(timestampKey);
          return null;
        }

        // **SIMPLE: Check if cache is fresh (5 minutes)**
        if (age < const Duration(minutes: 5)) {
          // Cache is fresh and from current month - use it
          return Map<String, dynamic>.from(json.decode(cachedDataJson));
        } else {
          // Cache is stale - clear it
          await prefs.remove(cacheKey);
          await prefs.remove(timestampKey);
        }
      }
    } catch (e) {
      AppLogger.log(
          '❌ CreatorRevenueScreen: Error loading cached earnings: $e');
    }
    return null;
  }

  /// **SIMPLIFIED: Cache earnings - simple timestamp only**
  Future<void> _cacheEarningsData(
      Map<String, dynamic> earningsData, String userId) async {
    try {
      final prefs = await SharedPreferences.getInstance();
      final cacheKey = 'earnings_cache_$userId';
      final timestampKey = 'earnings_cache_timestamp_$userId';

      await prefs.setString(cacheKey, json.encode(earningsData));
      await prefs.setInt(timestampKey, DateTime.now().millisecondsSinceEpoch);

      AppLogger.log('✅ CreatorRevenueScreen: Earnings cached');
    } catch (e) {
      AppLogger.log('❌ CreatorRevenueScreen: Error caching earnings: $e');
    }
  }

  _VideoStats _getVideoStats(VideoModel video) =>
      _videoStatsMap[video.id] ?? const _VideoStats(0.0, 0);

  /// **FIXED: Get total ad VIEWS for current month (not impressions) - for display purposes**
  Future<int> _getTotalAdImpressionsForVideo(String videoId) async {
    try {
      // **FIXED: Get current month views only**
      final now = DateTime.now();
      final currentMonth = now.month - 1; // 0-indexed for backend
      final currentYear = now.year;

      final bannerViews = await _adImpressionService.getBannerAdViewsForMonth(
          videoId, currentMonth, currentYear);

      final carouselViews = await _adImpressionService
          .getCarouselAdViewsForMonth(videoId, currentMonth, currentYear);

      // Total views = Banner + Carousel
      final totalViews = bannerViews + carouselViews;

      AppLogger.log(
          '📊 Video $videoId (Current Month ${now.month}/$currentYear): Banner VIEWS: $bannerViews, Carousel VIEWS: $carouselViews, Total VIEWS: $totalViews');

      return totalViews;
    } catch (e) {
      AppLogger.log('❌ Error getting ad views: $e');
      return 0;
    }
  }

  /// Calculate total revenue from all videos (current month only)
  Future<void> _calculateTotalRevenue(Map<String, dynamic> userData) async {
    try {
      // **FIXED: Calculate only current month earnings**
      final now = DateTime.now();
      final currentMonth = now.month - 1; // 0-indexed for backend
      final currentYear = now.year;

      AppLogger.log(
          '💰 CreatorRevenueScreen: Calculating current month (${now.month}/$currentYear) earnings for ${_userVideos.length} videos');

      final statsFutures = _userVideos.map((video) async {
        // **FIXED: Use current month earnings calculation**
        final earningsFuture = EarningsService.calculateVideoRevenueForMonth(
          video.id,
          currentMonth,
          currentYear,
        );
        final viewsFuture = _getTotalAdImpressionsForVideo(video.id);

        final grossEarnings = await earningsFuture;
        final creatorEarnings =
            EarningsService.creatorShareFromGross(grossEarnings);
        final views = await viewsFuture;

        return MapEntry(video.id, (
          stats: _VideoStats(creatorEarnings, views),
          gross: grossEarnings,
          creator: creatorEarnings,
        ));
      }).toList();

      final statsEntries = await Future.wait(statsFutures);

      double grossRevenue = 0.0;
      double creatorRevenue = 0.0;
      _videoRevenueMap
        ..clear()
        ..addEntries(statsEntries.map(
          (entry) => MapEntry(entry.key, entry.value.creator),
        ));
      _videoStatsMap
        ..clear()
        ..addEntries(statsEntries.map((entry) => MapEntry(
              entry.key,
              entry.value.stats,
            )));

      for (final entry in statsEntries) {
        grossRevenue += entry.value.gross;
        creatorRevenue += entry.value.creator;
      }

      setState(() {
        _totalRevenue = creatorRevenue;
        _grossRevenue = grossRevenue;
      });

      await _calculateMonthlyViews(userData);

      AppLogger.log(
          '💰 CreatorRevenueScreen: Creator earnings calculated: ₹${creatorRevenue.toStringAsFixed(2)} (gross: ₹${grossRevenue.toStringAsFixed(2)})');
      AppLogger.log(
          '💰 CreatorRevenueScreen: Video revenue breakdown: $_videoRevenueMap');
    } catch (e) {
      AppLogger.log('❌ Error calculating total revenue: $e');
    }
  }

  Future<void> _calculateMonthlyViews(Map<String, dynamic> userData) async {
    final totalViews =
        _userVideos.fold<int>(0, (sum, video) => sum + (video.views));
    final now = DateTime.now();
    final cycleStart = DateTime(now.year, now.month, 1);
    final nextReset = DateTime(
      now.month == 12 ? now.year + 1 : now.year,
      now.month == 12 ? 1 : now.month + 1,
      1,
    );

    try {
      setState(() {
        _isMonthlyViewsLoading = true;
      });

      final userId = userData['id']?.toString() ??
          userData['googleId']?.toString() ??
          'anonymous';

      final prefs = await SharedPreferences.getInstance();
      final baselineKey = 'creator_monthly_view_baseline_$userId';
      final resetKey = 'creator_monthly_view_last_reset_$userId';
      final currentMonthKey =
          '${now.year}-${now.month.toString().padLeft(2, '0')}';

      String? storedResetMonth = prefs.getString(resetKey);
      int baseline = prefs.getInt(baselineKey) ?? -1;

      if (baseline < 0) {
        baseline = 0;
        await prefs.setInt(baselineKey, baseline);
      }

      if (storedResetMonth == null) {
        storedResetMonth = currentMonthKey;
        await prefs.setString(resetKey, currentMonthKey);
      }

      if (storedResetMonth != currentMonthKey) {
        baseline = totalViews;
        await prefs.setInt(baselineKey, baseline);
        await prefs.setString(resetKey, currentMonthKey);
      }

      final monthlyViews = totalViews - baseline;

      if (!mounted) return;
      setState(() {
        _allTimeViews = totalViews;
        _currentMonthViews = monthlyViews < 0 ? 0 : monthlyViews;
        _currentViewCycleStart = cycleStart;
        _nextViewResetDate = nextReset;
        _isMonthlyViewsLoading = false;
      });
    } catch (e) {
      AppLogger.log(
          '❌ CreatorRevenueScreen: Error calculating monthly views: $e');
      if (!mounted) return;
      setState(() {
        _allTimeViews = totalViews;
        _currentMonthViews = 0;
        _currentViewCycleStart = cycleStart;
        _nextViewResetDate = nextReset;
        _isMonthlyViewsLoading = false;
      });
    }
  }

  /// Get revenue analytics summary
  Map<String, dynamic> _getRevenueAnalytics() {
    try {
      final topPerformingVideo = _userVideos.isNotEmpty
          ? _userVideos.reduce((a, b) =>
              (_videoRevenueMap[a.id] ?? 0.0) > (_videoRevenueMap[b.id] ?? 0.0)
                  ? a
                  : b)
          : null;

      final averageRevenuePerVideo =
          _userVideos.isNotEmpty ? _totalRevenue / _userVideos.length : 0.0;

      return {
        'total_revenue': _totalRevenue,
        'creator_revenue': _totalRevenue,
        'gross_revenue': _grossRevenue,
        'platform_fee':
            (_grossRevenue - _totalRevenue).clamp(0.0, double.infinity),
        'total_videos': _userVideos.length,
        'average_revenue_per_video': averageRevenuePerVideo,
        'top_performing_video': topPerformingVideo?.videoName,
        'top_performing_revenue': topPerformingVideo != null
            ? _videoRevenueMap[topPerformingVideo.id] ?? 0.0
            : 0.0,
        'revenue_breakdown': _videoRevenueMap,
        'calculation_timestamp': DateTime.now().toIso8601String(),
      };
    } catch (e) {
      AppLogger.log('❌ Error getting revenue analytics: $e');
      return {};
    }
  }

  @override
  Widget build(BuildContext context) {
    return Scaffold(
      appBar: AppBar(
        title: const Text('Creator Revenue'),
        centerTitle: true,
        elevation: 0,
        actions: [
          IconButton(
            onPressed: () => _loadRevenueData(forceRefresh: true),
            icon: const Icon(Icons.refresh),
          ),
        ],
      ),
      body: FutureBuilder<Map<String, dynamic>?>(
        future: _authService.getUserData(),
        builder: (context, snapshot) {
          final isSignedIn = snapshot.hasData && snapshot.data != null;

          if (!isSignedIn) {
            return _buildLoginPrompt();
          }

          return _buildRevenueContent();
        },
      ),
    );
  }

  Widget _buildLoginPrompt() {
    return Center(
      child: Column(
        mainAxisAlignment: MainAxisAlignment.center,
        children: [
          const Icon(
            Icons.lock_outline,
            size: 64,
            color: Colors.grey,
          ),
          const SizedBox(height: 16),
          const Text(
            'Please sign in to view your revenue',
            style: TextStyle(fontSize: 18, color: Colors.grey),
            textAlign: TextAlign.center,
          ),
          const SizedBox(height: 24),
          ElevatedButton(
            onPressed: () async {
              final authController = Provider.of<GoogleSignInController>(
                context,
                listen: false,
              );
              final user = await authController.signIn();
              if (user != null) {
                await LogoutService.refreshAllState(context);
                if (mounted) {
                  setState(() {});
                }
              }
            },
            child: const Text('Sign In with Google'),
          ),
        ],
      ),
    );
  }

  Widget _buildRevenueContent() {
    if (_isLoading) {
      return const Center(child: CircularProgressIndicator());
    }

    if (_errorMessage != null) {
      return Center(
        child: Column(
          mainAxisAlignment: MainAxisAlignment.center,
          children: [
            const Icon(Icons.error_outline, size: 64, color: Colors.red),
            const SizedBox(height: 16),
            Text(
              _errorMessage!,
              style: const TextStyle(color: Colors.red),
              textAlign: TextAlign.center,
            ),
            const SizedBox(height: 16),
            ElevatedButton(
              onPressed: () => _loadRevenueData(forceRefresh: true),
              child: const Text('Retry'),
            ),
          ],
        ),
      );
    }

    if (_revenueData == null) {
      return const Center(
        child: Text('No revenue data available'),
      );
    }

    return SingleChildScrollView(
      padding: const EdgeInsets.all(16),
      child: Column(
        crossAxisAlignment: CrossAxisAlignment.stretch,
        children: [
          // **NEW: Revenue Overview Card**
          _buildRevenueOverviewCard(),

          const SizedBox(height: 16),

          // **NEW: Monthly Views Card**
          _buildMonthlyViewsCard(),

          const SizedBox(height: 16),

          // **NEW: Previous Month Earnings Section**
          _buildPreviousMonthEarningsCard(),

          const SizedBox(height: 24),

          // **NEW: Revenue Analytics Card**
          _buildRevenueAnalyticsCard(),

          const SizedBox(height: 24),

          // **NEW: Revenue Breakdown**
          _buildRevenueBreakdownCard(),

          const SizedBox(height: 24),

          // **NEW: Payment History**
          _buildPaymentHistoryCard(),

          const SizedBox(height: 24),

          // **NEW: Withdrawal Options**
          _buildWithdrawalCard(),

          const SizedBox(height: 24),

          // **NEW: Video Revenue Breakdown**
          _buildVideoRevenueBreakdownCard(),
        ],
      ),
    );
  }

  Widget _buildRevenueOverviewCard() {
    // **FIXED: Use backend API value, but fallback to frontend calculation if API returns 0**
    final backendThisMonth =
        (_revenueData?['thisMonth'] as num?)?.toDouble() ?? 0.0;
    final lastMonth = (_revenueData?['lastMonth'] as num?)?.toDouble() ?? 0.0;

    // **FIX: If backend returns 0 but frontend has calculated revenue, use frontend**
    // This ensures accurate display when backend API might not have updated data
    final thisMonth = backendThisMonth > 0.0 ? backendThisMonth : _totalRevenue;

    // **FIXED: Calculate gross and platform fee from current month earnings**
    final creatorRevenue =
        thisMonth; // Use current month earnings (calculated if backend is 0)
    final grossRevenue = thisMonth > 0
        ? thisMonth / AppConfig.creatorRevenueShare
        : 0.0; // Always calculate from backend API value
    final calculatedPlatformFee =
        (grossRevenue - creatorRevenue).clamp(0.0, double.infinity);
    final platformSharePercent =
        (AppConfig.platformRevenueShare * 100).toStringAsFixed(0);

    return Card(
      elevation: 4,
      child: Padding(
        padding: const EdgeInsets.all(20),
        child: Column(
          children: [
            const Text(
              'Creator Earnings',
              style: TextStyle(
                fontSize: 16,
                color: Colors.grey,
              ),
            ),
            const SizedBox(height: 8),
            Text(
              '₹${creatorRevenue.toStringAsFixed(2)}',
              style: const TextStyle(
                fontSize: 32,
                fontWeight: FontWeight.bold,
                color: Colors.green,
              ),
            ),
            const SizedBox(height: 20),
            Row(
              children: [
                Expanded(
                  child: _buildRevenueStat(
                    'Gross Revenue',
                    '₹${grossRevenue.toStringAsFixed(2)}',
                    Icons.receipt_long,
                    Colors.grey[700]!,
                  ),
                ),
                Expanded(
                  child: _buildRevenueStat(
                    'Platform Fee ($platformSharePercent%)',
                    '₹${calculatedPlatformFee.toStringAsFixed(2)}',
                    Icons.account_balance,
                    Colors.red,
                  ),
                ),
              ],
            ),
            const SizedBox(height: 20),
            Row(
              children: [
                Expanded(
                  child: _buildRevenueStat(
                    'This Month',
                    '₹${thisMonth.toStringAsFixed(2)}',
                    Icons.trending_up,
                    Colors.grey[700]!, // Changed from Colors.blue
                  ),
                ),
                Expanded(
                  child: _buildRevenueStat(
                    'Last Month',
                    '₹${lastMonth.toStringAsFixed(2)}',
                    Icons.calendar_today,
                    Colors.orange,
                  ),
                ),
              ],
            ),
          ],
        ),
      ),
    );
  }

  Widget _buildRevenueStat(
      String label, String value, IconData icon, Color color) {
    return Column(
      children: [
        Icon(icon, color: color, size: 24),
        const SizedBox(height: 8),
        Text(
          value,
          style: TextStyle(
            fontSize: 18,
            fontWeight: FontWeight.bold,
            color: color,
          ),
        ),
        Text(
          label,
          style: const TextStyle(
            fontSize: 12,
            color: Colors.grey,
          ),
        ),
      ],
    );
  }

  Widget _buildMonthlyViewsCard() {
    final cycleStart = _currentViewCycleStart;
    final nextReset = _nextViewResetDate;
    final cycleEnd = nextReset?.subtract(const Duration(days: 1));

    return Card(
      elevation: 4,
      child: Padding(
        padding: const EdgeInsets.all(20),
        child: Column(
          crossAxisAlignment: CrossAxisAlignment.start,
          children: [
            Row(
              mainAxisAlignment: MainAxisAlignment.spaceBetween,
              children: [
                const Text(
                  'View Cycle Summary',
                  style: TextStyle(
                    fontSize: 18,
                    fontWeight: FontWeight.bold,
                  ),
                ),
                Icon(
                  Icons.visibility,
                  color: Colors.grey[700],
                ),
              ],
            ),
            const SizedBox(height: 16),
            if (_isMonthlyViewsLoading)
              const Center(child: CircularProgressIndicator())
            else ...[
              Text(
                'Current Cycle Views',
                style: TextStyle(
                  fontSize: 14,
                  color: Colors.grey[600],
                ),
              ),
              const SizedBox(height: 4),
              Text(
                _currentMonthViews.toString(),
                style: const TextStyle(
                  fontSize: 28,
                  fontWeight: FontWeight.bold,
                  color: Colors.green,
                ),
              ),
              const SizedBox(height: 20),
              _buildAnalyticsRow(
                'All-time Views',
                _allTimeViews.toString(),
              ),
              _buildAnalyticsRow(
                'Cycle Period',
                '${_formatDate(cycleStart)} → ${_formatDate(cycleEnd)}',
              ),
              _buildAnalyticsRow(
                'Next Reset',
                _formatDate(nextReset),
              ),
            ],
          ],
        ),
      ),
    );
  }

  String _formatDate(DateTime? date) {
    if (date == null) return '—';
    const monthNames = [
      'Jan',
      'Feb',
      'Mar',
      'Apr',
      'May',
      'Jun',
      'Jul',
      'Aug',
      'Sep',
      'Oct',
      'Nov',
      'Dec'
    ];
    final monthName = monthNames[date.month - 1];
    return '${date.day} $monthName ${date.year}';
  }

  /// **NEW: Previous Month Earnings Card - Detailed breakdown**
  Widget _buildPreviousMonthEarningsCard() {
    final lastMonth = (_revenueData?['lastMonth'] as num?)?.toDouble() ?? 0.0;
    final now = DateTime.now();
    final lastMonthDate = DateTime(
      now.month == 1 ? now.year - 1 : now.year,
      now.month == 1 ? 12 : now.month - 1,
      1,
    );
    final lastMonthName = _getMonthName(lastMonthDate.month);
    final lastMonthYear = lastMonthDate.year;

    // Calculate gross and platform fee for last month
    final lastMonthGross =
        lastMonth > 0 ? lastMonth / AppConfig.creatorRevenueShare : 0.0;
    final lastMonthPlatformFee =
        (lastMonthGross - lastMonth).clamp(0.0, double.infinity);

    return Card(
      elevation: 4,
      child: Padding(
        padding: const EdgeInsets.all(20),
        child: Column(
          crossAxisAlignment: CrossAxisAlignment.start,
          children: [
            // **FIX: Make header responsive to prevent overflow**
            Row(
              mainAxisAlignment: MainAxisAlignment.spaceBetween,
              crossAxisAlignment: CrossAxisAlignment.center,
              children: [
                Expanded(
                  child: Row(
                    children: [
                      Icon(
                        Icons.history,
                        color: Colors.orange[700],
                        size: 24,
                      ),
                      const SizedBox(width: 8),
                      Flexible(
                        child: Text(
                          'Previous Month Earnings',
                          style: TextStyle(
                            fontSize: 18,
                            fontWeight: FontWeight.bold,
                            color: Colors.orange[700],
                          ),
                          overflow: TextOverflow.ellipsis,
                        ),
                      ),
                    ],
                  ),
                ),
                const SizedBox(width: 8),
                Container(
                  padding:
                      const EdgeInsets.symmetric(horizontal: 10, vertical: 6),
                  decoration: BoxDecoration(
                    color: Colors.orange.withOpacity(0.1),
                    borderRadius: BorderRadius.circular(12),
                  ),
                  child: Text(
                    '$lastMonthName $lastMonthYear',
                    style: TextStyle(
                      fontSize: 12,
                      fontWeight: FontWeight.w600,
                      color: Colors.orange[700],
                    ),
                  ),
                ),
              ],
            ),
            const SizedBox(height: 20),
            if (lastMonth == 0.0)
              Center(
                child: Padding(
                  padding: const EdgeInsets.all(20),
                  child: Column(
                    children: [
                      Icon(
                        Icons.inbox_outlined,
                        size: 48,
                        color: Colors.grey[400],
                      ),
                      const SizedBox(height: 12),
                      Text(
                        'No earnings in $lastMonthName',
                        style: TextStyle(
                          fontSize: 16,
                          color: Colors.grey[600],
                          fontWeight: FontWeight.w500,
                        ),
                      ),
                      const SizedBox(height: 4),
                      Text(
                        'Start creating content to earn!',
                        style: TextStyle(
                          fontSize: 14,
                          color: Colors.grey[500],
                        ),
                      ),
                    ],
                  ),
                ),
              )
            else ...[
              // Main earnings display
              Container(
                padding: const EdgeInsets.all(16),
                decoration: BoxDecoration(
                  color: Colors.orange.withOpacity(0.05),
                  borderRadius: BorderRadius.circular(12),
                  border: Border.all(
                    color: Colors.orange.withOpacity(0.2),
                    width: 1,
                  ),
                ),
                child: Column(
                  children: [
                    Text(
                      'Total Earnings',
                      style: TextStyle(
                        fontSize: 14,
                        color: Colors.grey[600],
                      ),
                    ),
                    const SizedBox(height: 4),
                    Text(
                      '₹${lastMonth.toStringAsFixed(2)}',
                      style: TextStyle(
                        fontSize: 28,
                        fontWeight: FontWeight.bold,
                        color: Colors.orange[700],
                      ),
                    ),
                  ],
                ),
              ),
              const SizedBox(height: 20),
              // Breakdown
              Row(
                children: [
                  Expanded(
                    child: _buildPreviousMonthStat(
                      'Gross Revenue',
                      '₹${lastMonthGross.toStringAsFixed(2)}',
                      Icons.receipt_long,
                    ),
                  ),
                  const SizedBox(width: 12),
                  Expanded(
                    child: _buildPreviousMonthStat(
                      'Platform Fee',
                      '₹${lastMonthPlatformFee.toStringAsFixed(2)}',
                      Icons.account_balance,
                    ),
                  ),
                ],
              ),
              const SizedBox(height: 16),
              // Comparison with current month
              Container(
                padding: const EdgeInsets.all(12),
                decoration: BoxDecoration(
                  color: Colors.blue.withOpacity(0.05),
                  borderRadius: BorderRadius.circular(8),
                ),
                child: Row(
                  mainAxisAlignment: MainAxisAlignment.spaceBetween,
                  children: [
                    Text(
                      'This Month',
                      style: TextStyle(
                        fontSize: 14,
                        color: Colors.grey[700],
                        fontWeight: FontWeight.w500,
                      ),
                    ),
                    Text(
                      '₹${((_revenueData?['thisMonth'] as num?)?.toDouble() ?? 0.0).toStringAsFixed(2)}',
                      style: TextStyle(
                        fontSize: 16,
                        fontWeight: FontWeight.bold,
                        color: Colors.green[700],
                      ),
                    ),
                  ],
                ),
              ),
            ],
          ],
        ),
      ),
    );
  }

  Widget _buildPreviousMonthStat(String label, String value, IconData icon) {
    return Container(
      padding: const EdgeInsets.all(12),
      decoration: BoxDecoration(
        color: Colors.grey[50],
        borderRadius: BorderRadius.circular(8),
        border: Border.all(color: Colors.grey[200]!),
      ),
      child: Column(
        children: [
          Icon(icon, color: Colors.grey[600], size: 20),
          const SizedBox(height: 8),
          Text(
            value,
            style: TextStyle(
              fontSize: 16,
              fontWeight: FontWeight.bold,
              color: Colors.grey[800],
            ),
          ),
          const SizedBox(height: 4),
          Text(
            label,
            style: TextStyle(
              fontSize: 12,
              color: Colors.grey[600],
            ),
            textAlign: TextAlign.center,
          ),
        ],
      ),
    );
  }

  String _getMonthName(int month) {
    const monthNames = [
      'January',
      'February',
      'March',
      'April',
      'May',
      'June',
      'July',
      'August',
      'September',
      'October',
      'November',
      'December'
    ];
    return monthNames[month - 1];
  }

  Widget _buildRevenueAnalyticsCard() {
    // **FIXED: Use backend API value, but fallback to frontend calculation if API returns 0**
    final backendThisMonth =
        (_revenueData?['thisMonth'] as num?)?.toDouble() ?? 0.0;
    final thisMonth = backendThisMonth > 0.0 ? backendThisMonth : _totalRevenue;
    final thisMonthGross =
        thisMonth > 0 ? thisMonth / AppConfig.creatorRevenueShare : 0.0;
    final thisMonthPlatformFee =
        (thisMonthGross - thisMonth).clamp(0.0, double.infinity);

    // Get video count and analytics (for display purposes)
    final analytics = _getRevenueAnalytics();
    final totalVideos = analytics['total_videos'] ?? 0;
    final averageRevenue = totalVideos > 0
        ? thisMonth / totalVideos
        : 0.0; // Average per video for current month
    final topPerformingVideoName = analytics['top_performing_video'] as String?;
    final topPerformingRevenue = analytics['top_performing_revenue'] ?? 0.0;

    return Card(
      elevation: 4,
      child: Padding(
        padding: const EdgeInsets.all(20),
        child: Column(
          crossAxisAlignment: CrossAxisAlignment.start,
          children: [
            Row(
              children: [
                const Text(
                  'Revenue Analytics',
                  style: TextStyle(
                    fontSize: 18,
                    fontWeight: FontWeight.bold,
                  ),
                ),
                const SizedBox(width: 8),
                Container(
                  padding:
                      const EdgeInsets.symmetric(horizontal: 8, vertical: 4),
                  decoration: BoxDecoration(
                    color: Colors.blue.withOpacity(0.1),
                    borderRadius: BorderRadius.circular(8),
                  ),
                  child: Text(
                    'This Month',
                    style: TextStyle(
                      fontSize: 11,
                      fontWeight: FontWeight.w600,
                      color: Colors.blue[700],
                    ),
                  ),
                ),
              ],
            ),
            const SizedBox(height: 16),
            _buildAnalyticsRow(
                'Creator Earnings', '₹${thisMonth.toStringAsFixed(2)}'),
            _buildAnalyticsRow(
                'Gross Revenue', '₹${thisMonthGross.toStringAsFixed(2)}'),
            _buildAnalyticsRow(
                'Platform Fee', '₹${thisMonthPlatformFee.toStringAsFixed(2)}'),
            _buildAnalyticsRow('Total Videos', totalVideos.toString()),
            _buildAnalyticsRow('Average Revenue per Video',
                '₹${averageRevenue.toStringAsFixed(2)}'),
            _buildAnalyticsRow(
                'Top Performing Video', topPerformingVideoName ?? 'N/A'),
            _buildAnalyticsRow('Top Performing Revenue',
                '₹${topPerformingRevenue.toStringAsFixed(2)}'),
          ],
        ),
      ),
    );
  }

  Widget _buildAnalyticsRow(String label, String value) {
    return Padding(
      padding: const EdgeInsets.symmetric(vertical: 8),
      child: Row(
        mainAxisAlignment: MainAxisAlignment.spaceBetween,
        children: [
          Text(
            label,
            style: const TextStyle(
              fontSize: 16,
              fontWeight: FontWeight.normal,
            ),
          ),
          Text(
            value,
            style: const TextStyle(
              fontSize: 16,
              fontWeight: FontWeight.bold,
            ),
          ),
        ],
      ),
    );
  }

  Widget _buildRevenueBreakdownCard() {
    // **FIXED: Use backend API value, but fallback to frontend calculation if API returns 0**
    final backendThisMonth =
        (_revenueData?['thisMonth'] as num?)?.toDouble() ?? 0.0;
    final thisMonth = backendThisMonth > 0.0 ? backendThisMonth : _totalRevenue;
    final creatorRevenue =
        thisMonth; // Current month creator earnings from backend
    final grossRevenue =
        thisMonth > 0 ? thisMonth / AppConfig.creatorRevenueShare : 0.0;
    final platformFee =
        (grossRevenue - creatorRevenue).clamp(0.0, double.infinity);
    final hasRevenue = grossRevenue > 0.0;
    final platformSharePercent =
        (AppConfig.platformRevenueShare * 100).toStringAsFixed(0);
    final creatorSharePercent =
        (AppConfig.creatorRevenueShare * 100).toStringAsFixed(0);
    final totalFlexUnits = hasRevenue ? 100 : 1;
    int creatorFlex = hasRevenue
        ? (creatorRevenue / grossRevenue * totalFlexUnits).round()
        : 1;
    creatorFlex = creatorFlex.clamp(1, totalFlexUnits);
    int platformFlex = hasRevenue ? totalFlexUnits - creatorFlex : 1;
    if (platformFlex <= 0) {
      platformFlex = hasRevenue ? 1 : platformFlex.abs();
    }

    return Card(
      child: Padding(
        padding: const EdgeInsets.all(16),
        child: Column(
          crossAxisAlignment: CrossAxisAlignment.start,
          children: [
            const Text(
              'Revenue Breakdown',
              style: TextStyle(
                fontSize: 18,
                fontWeight: FontWeight.bold,
              ),
            ),
            const SizedBox(height: 16),

            // **NEW: Revenue split visualization**
            Row(
              children: [
                Expanded(
                  flex: creatorFlex,
                  child: Container(
                    height: 8,
                    decoration: BoxDecoration(
                      color: Colors.green,
                      borderRadius: BorderRadius.circular(4),
                    ),
                  ),
                ),
                Expanded(
                  flex: platformFlex,
                  child: Container(
                    height: 8,
                    decoration: BoxDecoration(
                      color: Colors.red,
                      borderRadius: BorderRadius.circular(4),
                    ),
                  ),
                ),
              ],
            ),

            const SizedBox(height: 16),

            _buildBreakdownRow('Gross Revenue',
                '₹${grossRevenue.toStringAsFixed(2)}', Colors.green),
            _buildBreakdownRow('Platform Fee ($platformSharePercent%)',
                '₹${platformFee.toStringAsFixed(2)}', Colors.red),
            const Divider(),
            _buildBreakdownRow(
                'Creator Earnings ($creatorSharePercent%)',
                '₹${creatorRevenue.toStringAsFixed(2)}',
                Colors.grey[700]!, // Changed from Colors.blue
                isTotal: true),
          ],
        ),
      ),
    );
  }

  Widget _buildBreakdownRow(String label, String value, Color color,
      {bool isTotal = false}) {
    return Padding(
      padding: const EdgeInsets.symmetric(vertical: 8),
      child: Row(
        mainAxisAlignment: MainAxisAlignment.spaceBetween,
        children: [
          Text(
            label,
            style: TextStyle(
              fontSize: isTotal ? 16 : 14,
              fontWeight: isTotal ? FontWeight.bold : FontWeight.normal,
            ),
          ),
          Text(
            value,
            style: TextStyle(
              fontSize: isTotal ? 16 : 14,
              fontWeight: isTotal ? FontWeight.bold : FontWeight.normal,
              color: color,
            ),
          ),
        ],
      ),
    );
  }

  Widget _buildPaymentHistoryCard() {
    final payments = _revenueData?['payments'] ?? [];

    return Card(
      child: Padding(
        padding: const EdgeInsets.all(16),
        child: Column(
          crossAxisAlignment: CrossAxisAlignment.start,
          children: [
            Row(
              mainAxisAlignment: MainAxisAlignment.spaceBetween,
              children: [
                const Text(
                  'Payment History',
                  style: TextStyle(
                    fontSize: 18,
                    fontWeight: FontWeight.bold,
                  ),
                ),
                TextButton(
                  onPressed: () {
                    // Navigate to detailed payment history
                  },
                  child: const Text('View All'),
                ),
              ],
            ),
            const SizedBox(height: 16),
            if (payments.isEmpty)
              const Center(
                child: Padding(
                  padding: EdgeInsets.all(20),
                  child: Text(
                    'No payments yet',
                    style: TextStyle(color: Colors.grey),
                  ),
                ),
              )
            else
              ...payments.take(3).map((payment) => _buildPaymentRow(payment)),
          ],
        ),
      ),
    );
  }

  Widget _buildPaymentRow(Map<String, dynamic> payment) {
    final amount = payment['amount'] ?? 0.0;
    final date = payment['date'] ?? '';
    final status = payment['status'] ?? 'pending';

    return Padding(
      padding: const EdgeInsets.symmetric(vertical: 8),
      child: Row(
        children: [
          Container(
            width: 40,
            height: 40,
            decoration: BoxDecoration(
              color: _getStatusColor(status),
              shape: BoxShape.circle,
            ),
            child: Icon(
              _getStatusIcon(status),
              color: Colors.white,
              size: 20,
            ),
          ),
          const SizedBox(width: 12),
          Expanded(
            child: Column(
              crossAxisAlignment: CrossAxisAlignment.start,
              children: [
                Text(
                  '₹${amount.toStringAsFixed(2)}',
                  style: const TextStyle(
                    fontWeight: FontWeight.bold,
                  ),
                ),
                Text(
                  date,
                  style: const TextStyle(
                    fontSize: 12,
                    color: Colors.grey,
                  ),
                ),
              ],
            ),
          ),
          Container(
            padding: const EdgeInsets.symmetric(horizontal: 8, vertical: 4),
            decoration: BoxDecoration(
              color: _getStatusColor(status).withOpacity(0.1),
              borderRadius: BorderRadius.circular(12),
            ),
            child: Text(
              status.toUpperCase(),
              style: TextStyle(
                color: _getStatusColor(status),
                fontSize: 10,
                fontWeight: FontWeight.bold,
              ),
            ),
          ),
        ],
      ),
    );
  }

  Widget _buildWithdrawalCard() {
    final availableBalance = _revenueData?['availableBalance'] ?? 0.0;
    final minWithdrawal = _revenueData?['minWithdrawal'] ?? 100.0;

    return Card(
      child: Padding(
        padding: const EdgeInsets.all(16),
        child: Column(
          crossAxisAlignment: CrossAxisAlignment.start,
          children: [
            const Text(
              'Withdraw Earnings',
              style: TextStyle(
                fontSize: 18,
                fontWeight: FontWeight.bold,
              ),
            ),
            const SizedBox(height: 16),
            Text(
              'Available Balance: ₹${availableBalance.toStringAsFixed(2)}',
              style: const TextStyle(
                fontSize: 16,
                color: Colors.green,
                fontWeight: FontWeight.bold,
              ),
            ),
            const SizedBox(height: 8),
            Text(
              'Minimum withdrawal: ₹${minWithdrawal.toStringAsFixed(2)}',
              style: const TextStyle(
                fontSize: 12,
                color: Colors.grey,
              ),
            ),
            const SizedBox(height: 16),
            SizedBox(
              width: double.infinity,
              child: ElevatedButton(
                onPressed: availableBalance >= minWithdrawal
                    ? () => _showWithdrawalDialog()
                    : null,
                style: ElevatedButton.styleFrom(
                  backgroundColor: Colors.green,
                  foregroundColor: Colors.white,
                  padding: const EdgeInsets.symmetric(vertical: 16),
                ),
                child: const Text('Withdraw Funds'),
              ),
            ),
          ],
        ),
      ),
    );
  }

  Widget _buildVideoRevenueBreakdownCard() {
    if (_userVideos.isEmpty) {
      return Card(
        child: Padding(
          padding: const EdgeInsets.all(20),
          child: Center(
            child: Column(
              children: [
                Icon(Icons.video_library, size: 48, color: Colors.grey[400]),
                const SizedBox(height: 16),
                Text(
                  'No videos available',
                  style: TextStyle(
                    fontSize: 16,
                    color: Colors.grey[600],
                  ),
                ),
                const SizedBox(height: 8),
                Text(
                  'Upload videos to start earning',
                  style: TextStyle(
                    fontSize: 14,
                    color: Colors.grey[500],
                  ),
                ),
              ],
            ),
          ),
        ),
      );
    }

    return Card(
      elevation: 4,
      child: Padding(
        padding: const EdgeInsets.all(20),
        child: Column(
          crossAxisAlignment: CrossAxisAlignment.start,
          children: [
            Row(
              mainAxisAlignment: MainAxisAlignment.spaceBetween,
              children: [
                const Text(
                  'Video Revenue Breakdown',
                  style: TextStyle(
                    fontSize: 18,
                    fontWeight: FontWeight.bold,
                  ),
                ),
                TextButton(
                  onPressed: () => _showDetailedVideoAnalytics(),
                  child: const Text('View All'),
                ),
              ],
            ),
            const SizedBox(height: 16),

            // Show top 5 videos by revenue
            ..._userVideos.take(5).map((video) {
              final stats = _getVideoStats(video);
              final revenue = stats.earnings;
              final adImpressions = stats.adViews;

              return Padding(
                padding: const EdgeInsets.symmetric(vertical: 8),
                child: Container(
                  padding: const EdgeInsets.all(12),
                  decoration: BoxDecoration(
                    color: Colors.grey[50],
                    borderRadius: BorderRadius.circular(8),
                    border: Border.all(color: Colors.grey[200]!),
                  ),
                  child: Column(
                    crossAxisAlignment: CrossAxisAlignment.start,
                    children: [
                      Row(
                        mainAxisAlignment: MainAxisAlignment.spaceBetween,
                        children: [
                          Expanded(
                            child: Text(
                              video.videoName,
                              style: const TextStyle(
                                fontWeight: FontWeight.bold,
                                fontSize: 14,
                              ),
                              maxLines: 1,
                              overflow: TextOverflow.ellipsis,
                            ),
                          ),
                          Text(
                            '₹${revenue.toStringAsFixed(2)}',
                            style: const TextStyle(
                              fontWeight: FontWeight.bold,
                              color: Colors.green,
                              fontSize: 16,
                            ),
                          ),
                        ],
                      ),
                      const SizedBox(height: 8),
                      Row(
                        children: [
                          _buildVideoStat('Views', '${video.views}'),
                          const SizedBox(width: 16),
                          _buildVideoStat('Likes', '${video.likes}'),
                          const SizedBox(width: 16),
                          _buildVideoStat(
                              'Comments', '${video.comments.length}'),
                          const SizedBox(width: 16),
                          _buildVideoStat('Ad Impressions', '$adImpressions'),
                        ],
                      ),
                    ],
                  ),
                ),
              );
            }).toList(),

            if (_userVideos.length > 5)
              Padding(
                padding: const EdgeInsets.only(top: 16),
                child: Center(
                  child: Text(
                    '... and ${_userVideos.length - 5} more videos',
                    style: TextStyle(
                      color: Colors.grey[600],
                      fontSize: 14,
                      fontStyle: FontStyle.italic,
                    ),
                  ),
                ),
              ),
          ],
        ),
      ),
    );
  }

  Widget _buildVideoStat(String label, String value) {
    return Column(
      children: [
        Text(
          value,
          style: const TextStyle(
            fontWeight: FontWeight.bold,
            fontSize: 12,
          ),
        ),
        Text(
          label,
          style: TextStyle(
            fontSize: 10,
            color: Colors.grey[600],
          ),
        ),
      ],
    );
  }

  void _showWithdrawalDialog() {
    showDialog(
      context: context,
      builder: (context) => AlertDialog(
        title: const Text('Withdraw Funds'),
        content: const Text(
          'This will initiate a withdrawal to your registered bank account. '
          'Processing time: 3-5 business days.',
        ),
        actions: [
          TextButton(
            onPressed: () => Navigator.pop(context),
            child: const Text('Cancel'),
          ),
          ElevatedButton(
            onPressed: () {
              Navigator.pop(context);
              _initiateWithdrawal();
            },
            child: const Text('Confirm'),
          ),
        ],
      ),
    );
  }

  void _initiateWithdrawal() {
    // This would call the backend to initiate withdrawal
    ScaffoldMessenger.of(context).showSnackBar(
      const SnackBar(
        content: Text('Withdrawal initiated successfully!'),
        backgroundColor: Colors.green,
      ),
    );
  }

  Color _getStatusColor(String status) {
    switch (status.toLowerCase()) {
      case 'completed':
        return Colors.green;
      case 'pending':
        return Colors.orange;
      case 'failed':
        return Colors.red;
      default:
        return Colors.grey;
    }
  }

  IconData _getStatusIcon(String status) {
    switch (status.toLowerCase()) {
      case 'completed':
        return Icons.check_circle;
      case 'pending':
        return Icons.schedule;
      case 'failed':
        return Icons.error;
      default:
        return Icons.info;
    }
  }

  /// Show detailed video analytics
  void _showDetailedVideoAnalytics() {
    showDialog(
      context: context,
      builder: (context) => AlertDialog(
        title: const Text('Detailed Video Analytics'),
        content: SizedBox(
          width: double.maxFinite,
          child: SingleChildScrollView(
            child: Column(
              children: _userVideos.map((video) {
                final stats = _getVideoStats(video);
                final revenue = stats.earnings;
                final adImpressions = stats.adViews;

                return ListTile(
                  leading: ClipRRect(
                    borderRadius: BorderRadius.circular(8),
                    child: Image.network(
                      video.thumbnailUrl,
                      width: 50,
                      height: 50,
                      fit: BoxFit.cover,
                      errorBuilder: (context, error, stackTrace) {
                        return Container(
                          width: 50,
                          height: 50,
                          color: Colors.grey[300],
                          child: const Icon(Icons.video_library, size: 24),
                        );
                      },
                    ),
                  ),
                  title: Text(
                    video.videoName,
                    style: const TextStyle(fontSize: 14),
                    maxLines: 1,
                    overflow: TextOverflow.ellipsis,
                  ),
                  subtitle: Text('$adImpressions impressions'),
                  trailing: Text(
                    '₹${revenue.toStringAsFixed(2)}',
                    style: const TextStyle(
                      fontWeight: FontWeight.bold,
                      color: Colors.green,
                    ),
                  ),
                );
              }).toList(),
            ),
          ),
        ),
        actions: [
          TextButton(
            onPressed: () => Navigator.of(context).pop(),
            child: const Text('Close'),
          ),
        ],
      ),
    );
  }
}<|MERGE_RESOLUTION|>--- conflicted
+++ resolved
@@ -138,23 +138,13 @@
         if (!mounted) return;
 
         // **DEBUG: Log revenue data to verify API response**
-<<<<<<< HEAD
         final apiThisMonth =
             (revenueData['thisMonth'] as num?)?.toDouble() ?? 0.0;
         final apiLastMonth =
             (revenueData['lastMonth'] as num?)?.toDouble() ?? 0.0;
-
         AppLogger.log(
             '💰 CreatorRevenueScreen: Revenue data received - thisMonth: ₹${apiThisMonth.toStringAsFixed(2)}, lastMonth: ₹${apiLastMonth.toStringAsFixed(2)}');
         AppLogger.log(
-=======
-        final apiThisMonth = (revenueData['thisMonth'] as num?)?.toDouble() ?? 0.0;
-        final apiLastMonth = (revenueData['lastMonth'] as num?)?.toDouble() ?? 0.0;
-        
-        AppLogger.log(
-            '💰 CreatorRevenueScreen: Revenue data received - thisMonth: ₹${apiThisMonth.toStringAsFixed(2)}, lastMonth: ₹${apiLastMonth.toStringAsFixed(2)}');
-        AppLogger.log(
->>>>>>> 0ebfb1a4
             '💰 CreatorRevenueScreen: Frontend calculated revenue: ₹${_totalRevenue.toStringAsFixed(2)}');
 
         // **FIX: If backend returns 0 but frontend calculation has revenue, use frontend as fallback**
